--- conflicted
+++ resolved
@@ -1135,7 +1135,6 @@
   }
   
   try {
-<<<<<<< HEAD
     // 1. 调用mock数据操作函数，修改底层数据
     createReleaseTask(selectedNode.value.name, selectedVersion.value)
     
@@ -1213,40 +1212,6 @@
   } catch (error) {
     console.error('创建发布任务失败:', error)
     ElMessage.error('创建发布任务失败')
-=======
-    // 准备请求数据
-    const requestData: any = {
-      service: selectedNode.value.name,
-      version: selectedVersion.value
-    }
-    
-    // 如果有计划时间，转换为ISO格式
-    if (scheduledStart.value) {
-      requestData.scheduleTime = new Date(scheduledStart.value).toISOString()
-    }
-    
-    // 调用创建部署API
-    const result = await apiService.createDeployment(requestData)
-    
-    if (result.status === 201) {
-      ElMessage.success('发布计划创建成功')
-      
-      // 重置表单
-      selectedVersion.value = ''
-      scheduledStart.value = ''
-      
-      // 刷新相关数据
-      await Promise.all([
-        loadServiceDeploymentPlans(selectedNode.value.name),
-        loadServiceDetail(selectedNode.value.name)
-      ])
-    } else {
-      ElMessage.error('创建发布计划失败')
-    }
-  } catch (error) {
-    console.error('创建发布计划失败:', error)
-    ElMessage.error('创建发布计划失败')
->>>>>>> 97883fb2
   }
 }
 
@@ -1275,11 +1240,7 @@
     // 将本地时间转换为ISO格式
     const scheduleTime = editForm.value.scheduleTime ? new Date(editForm.value.scheduleTime).toISOString() : undefined
     
-<<<<<<< HEAD
-    const result = await mockApi.updateDeployment(editingDeployment.value.id, {
-=======
     const result = await apiService.updateDeployment(editingDeployment.value.id, {
->>>>>>> 97883fb2
       scheduleTime: scheduleTime
     })
     
@@ -2314,8 +2275,5 @@
   justify-content: flex-end;
   gap: 12px;
 }
-<<<<<<< HEAD
-
-=======
->>>>>>> 97883fb2
+
 </style>