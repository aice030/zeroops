// Mock API服务
<<<<<<< HEAD
import { mockServicesData, mockServiceDetails, mockVersionOptions, mockScheduledReleases, mockServiceActiveVersions, mockServiceMetrics, mockAvailableVersions, mockDeploymentPlans, mockMetricsData, mockDeploymentChangelog, mockAlertsData, mockAlertDetails, type ServicesResponse, type ServiceDetail, type ServiceActiveVersionsResponse, type ServiceMetricsResponse, type AvailableVersionsResponse, type DeploymentPlansResponse, type MetricsResponse, type DeploymentChangelogResponse, type AlertsResponse, type AlertDetail } from './services'
=======
import { mockServicesData, mockServiceDetails, mockVersionOptions, mockScheduledReleases, mockServiceActiveVersions, mockServiceMetrics, mockAvailableVersions, mockDeploymentPlans, mockMetricsData, mockDeploymentChangelog, mockAlertRuleChangelog, type ServicesResponse, type ServiceDetail, type ServiceActiveVersionsResponse, type ServiceMetricsResponse, type AvailableVersionsResponse, type DeploymentPlansResponse, type MetricsResponse, type DeploymentChangelogResponse, type AlertRuleChangelogResponse } from './services'
>>>>>>> 6f5e12f7

// 模拟网络延迟
const delay = (ms: number) => new Promise(resolve => setTimeout(resolve, ms))

// Mock API服务类
export class MockApiService {
  // 获取服务列表
  static async getServices(): Promise<ServicesResponse> {
    await delay(500) // 模拟网络延迟
    console.log('Mock API: 获取服务列表')
    return mockServicesData
  }

  // 获取服务详情
  static async getServiceDetail(serviceName: string): Promise<ServiceDetail> {
    await delay(300) // 模拟网络延迟
    console.log(`Mock API: 获取服务详情 - ${serviceName}`)
    
    const serviceDetail = mockServiceDetails[serviceName]
    if (!serviceDetail) {
      throw new Error(`服务 ${serviceName} 不存在`)
    }
    
    return serviceDetail
  }

  // 获取服务活跃版本
  static async getServiceActiveVersions(serviceName: string): Promise<ServiceActiveVersionsResponse> {
    await delay(300)
    console.log(`Mock API: 获取服务活跃版本 - ${serviceName}`)
    const activeVersions = mockServiceActiveVersions[serviceName]
    if (!activeVersions) {
      throw new Error(`服务 ${serviceName} 的活跃版本数据不存在`)
    }
    return activeVersions
  }

  // 获取服务指标数据 - 新的API接口
  static async getServiceMetrics(serviceName: string): Promise<ServiceMetricsResponse> {
    await delay(300) // 模拟网络延迟
    console.log(`Mock API: 获取服务指标数据 - ${serviceName}`)
    
    const metrics = mockServiceMetrics[serviceName]
    if (!metrics) {
      throw new Error(`服务 ${serviceName} 的指标数据不存在`)
    }
    
    return metrics
  }

  // 获取服务可发布版本列表 - 新的API接口
  static async getServiceAvailableVersions(serviceName: string): Promise<AvailableVersionsResponse> {
    await delay(300) // 模拟网络延迟
    console.log(`Mock API: 获取服务可发布版本列表 - ${serviceName}`)
    
    const availableVersions = mockAvailableVersions[serviceName]
    if (!availableVersions) {
      throw new Error(`服务 ${serviceName} 的可发布版本数据不存在`)
    }
    
    return availableVersions
  }

  // 获取服务发布计划列表 - 新的API接口
  static async getServiceDeploymentPlans(serviceName: string): Promise<DeploymentPlansResponse> {
    await delay(300) // 模拟网络延迟
    console.log(`Mock API: 获取服务发布计划列表 - ${serviceName}`)
    
    const deploymentPlans = mockDeploymentPlans[serviceName]
    if (!deploymentPlans) {
      throw new Error(`服务 ${serviceName} 的发布计划数据不存在`)
    }
    
    return deploymentPlans
  }

  // 获取服务指标数据 - 新的API接口
  static async getServiceMetricsData(serviceName: string, metricName: string, version: string): Promise<MetricsResponse> {
    await delay(300) // 模拟网络延迟
    console.log(`Mock API: 获取服务指标数据 - ${serviceName}/${metricName}?version=${version}`)
    
    const serviceMetrics = mockMetricsData[serviceName]
    if (!serviceMetrics) {
      throw new Error(`服务 ${serviceName} 的指标数据不存在`)
    }
    
    const metricData = serviceMetrics[metricName]
    if (!metricData) {
      throw new Error(`服务 ${serviceName} 的指标 ${metricName} 数据不存在`)
    }
    
    return metricData
  }


  // 取消部署计划 - 新的API接口
  static async cancelDeployment(deployID: string): Promise<{ status: number }> {
    await delay(300)
    console.log(`Mock API: 取消部署计划 - ${deployID}`)
    // 模拟删除操作，返回状态码200
    return { status: 200 }
  }

  // 暂停部署计划 - 新的API接口
  static async pauseDeployment(deployID: string): Promise<{ status: number }> {
    await delay(300)
    console.log(`Mock API: 暂停部署计划 - ${deployID}`)
    // 模拟暂停操作，返回状态码200
    return { status: 200 }
  }

  // 继续部署计划 - 新的API接口
  static async continueDeployment(deployID: string): Promise<{ status: number }> {
    await delay(300)
    console.log(`Mock API: 继续部署计划 - ${deployID}`)
    // 模拟继续操作，返回状态码200
    return { status: 200 }
  }

  // 回滚部署计划 - 新的API接口
  static async rollbackDeployment(deployID: string): Promise<{ status: number }> {
    await delay(300)
    console.log(`Mock API: 回滚部署计划 - ${deployID}`)
    // 模拟回滚操作，返回状态码200
    return { status: 200 }
  }

  // 获取部署变更记录 - 新的API接口
  static async getDeploymentChangelog(start?: string, limit?: number): Promise<DeploymentChangelogResponse> {
    await delay(300)
    console.log(`Mock API: 获取部署变更记录 - start: ${start}, limit: ${limit}`)
    
    // 模拟分页逻辑
    let items = [...mockDeploymentChangelog.items]
    
    // 如果有start参数，模拟从该时间点开始的数据
    if (start) {
      const startTime = new Date(start)
      items = items.filter(item => new Date(item.startTime) <= startTime)
    }
    
    // 如果有limit参数，限制返回数量
    if (limit && limit > 0) {
      items = items.slice(0, limit)
    }
    
    return {
      items,
      next: items.length > 0 ? items[items.length - 1].startTime : undefined
    }
  }

<<<<<<< HEAD
  // 获取告警列表
  static async getAlerts(start?: string, limit: number = 10, state?: string): Promise<AlertsResponse> {
    await delay(400) // 模拟网络延迟
    console.log(`Mock API: 获取告警列表 - start: ${start}, limit: ${limit}, state: ${state}`)
    
    let items = [...mockAlertsData.items]
    
    // 1. 先按时间排序（从新到旧）
    items.sort((a, b) => new Date(b.alertSince).getTime() - new Date(a.alertSince).getTime())
    
    // 2. 根据 start 参数筛选数据（分页逻辑）
    if (start) {
      const startTime = new Date(start)
      items = items.filter(alert => new Date(alert.alertSince) <= startTime)
    }
    
    // 3. 根据state参数过滤数据
    if (state) {
      items = items.filter(alert => alert.state === state)
    }
    
    // 4. 根据limit限制返回数量
=======
  // 获取告警规则变更记录 - 新的API接口
  static async getAlertRuleChangelog(start?: string, limit?: number): Promise<AlertRuleChangelogResponse> {
    await delay(300)
    console.log(`Mock API: 获取告警规则变更记录 - start: ${start}, limit: ${limit}`)
    
    // 模拟分页逻辑
    let items = [...mockAlertRuleChangelog.items]
    
    // 如果有start参数，模拟从该时间点开始的数据
    if (start) {
      const startTime = new Date(start)
      items = items.filter(item => new Date(item.editTime) <= startTime)
    }
    
    // 如果有limit参数，限制返回数量
>>>>>>> 6f5e12f7
    if (limit && limit > 0) {
      items = items.slice(0, limit)
    }
    
    return {
      items,
<<<<<<< HEAD
      next: items.length > 0 ? items[items.length - 1].alertSince : ''
    }
  }

  // 获取告警详情
  static async getAlertDetail(issueID: string): Promise<AlertDetail> {
    await delay(300) // 模拟网络延迟
    console.log(`Mock API: 获取告警详情 - issueID: ${issueID}`)
    
    const alertDetail = mockAlertDetails[issueID]
    if (!alertDetail) {
      throw new Error(`告警详情不存在: ${issueID}`)
    }
    
    return alertDetail
=======
      next: items.length > 0 ? items[items.length - 1].editTime : undefined
    }
>>>>>>> 6f5e12f7
  }
}

// 导出Mock API实例
export const mockApi = MockApiService<|MERGE_RESOLUTION|>--- conflicted
+++ resolved
@@ -1,9 +1,5 @@
 // Mock API服务
-<<<<<<< HEAD
 import { mockServicesData, mockServiceDetails, mockVersionOptions, mockScheduledReleases, mockServiceActiveVersions, mockServiceMetrics, mockAvailableVersions, mockDeploymentPlans, mockMetricsData, mockDeploymentChangelog, mockAlertsData, mockAlertDetails, type ServicesResponse, type ServiceDetail, type ServiceActiveVersionsResponse, type ServiceMetricsResponse, type AvailableVersionsResponse, type DeploymentPlansResponse, type MetricsResponse, type DeploymentChangelogResponse, type AlertsResponse, type AlertDetail } from './services'
-=======
-import { mockServicesData, mockServiceDetails, mockVersionOptions, mockScheduledReleases, mockServiceActiveVersions, mockServiceMetrics, mockAvailableVersions, mockDeploymentPlans, mockMetricsData, mockDeploymentChangelog, mockAlertRuleChangelog, type ServicesResponse, type ServiceDetail, type ServiceActiveVersionsResponse, type ServiceMetricsResponse, type AvailableVersionsResponse, type DeploymentPlansResponse, type MetricsResponse, type DeploymentChangelogResponse, type AlertRuleChangelogResponse } from './services'
->>>>>>> 6f5e12f7
 
 // 模拟网络延迟
 const delay = (ms: number) => new Promise(resolve => setTimeout(resolve, ms))
@@ -156,7 +152,7 @@
     }
   }
 
-<<<<<<< HEAD
+
   // 获取告警列表
   static async getAlerts(start?: string, limit: number = 10, state?: string): Promise<AlertsResponse> {
     await delay(400) // 模拟网络延迟
@@ -179,30 +175,12 @@
     }
     
     // 4. 根据limit限制返回数量
-=======
-  // 获取告警规则变更记录 - 新的API接口
-  static async getAlertRuleChangelog(start?: string, limit?: number): Promise<AlertRuleChangelogResponse> {
-    await delay(300)
-    console.log(`Mock API: 获取告警规则变更记录 - start: ${start}, limit: ${limit}`)
-    
-    // 模拟分页逻辑
-    let items = [...mockAlertRuleChangelog.items]
-    
-    // 如果有start参数，模拟从该时间点开始的数据
-    if (start) {
-      const startTime = new Date(start)
-      items = items.filter(item => new Date(item.editTime) <= startTime)
-    }
-    
-    // 如果有limit参数，限制返回数量
->>>>>>> 6f5e12f7
     if (limit && limit > 0) {
       items = items.slice(0, limit)
     }
     
     return {
       items,
-<<<<<<< HEAD
       next: items.length > 0 ? items[items.length - 1].alertSince : ''
     }
   }
@@ -218,10 +196,6 @@
     }
     
     return alertDetail
-=======
-      next: items.length > 0 ? items[items.length - 1].editTime : undefined
-    }
->>>>>>> 6f5e12f7
   }
 }
 
