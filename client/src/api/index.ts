import axios from 'axios'

// 创建 axios 实例
const api = axios.create({
  baseURL: 'http://localhost:8070', // 发布准备服务端口
  timeout: 10000,
  headers: {
    'Content-Type': 'application/json'
  }
})

// 请求拦截器
api.interceptors.request.use(
  (config) => {
    console.log('发送请求:', config.method?.toUpperCase(), config.url)
    return config
  },
  (error) => {
    console.error('请求错误:', error)
    return Promise.reject(error)
  }
)

// 响应拦截器
api.interceptors.response.use(
  (response) => {
    console.log('收到响应:', response.status, response.config.url)
    return response
  },
  (error) => {
    console.error('响应错误:', error.response?.status, error.message)
    return Promise.reject(error)
  }
)

// API 接口定义
export const apiService = {
  // 获取服务列表
  getServices: () => {
    return api.get('/v1/services')
  },

  // 获取服务活跃版本
  getServiceActiveVersions: (serviceName: string) => {
    return api.get(`/v1/services/${serviceName}/activeVersions`)
  },

  // 获取服务指标统计
  getServiceMetrics: (serviceName: string) => {
    return api.get(`/v1/services/${serviceName}/metricStats`)
  },

  // 获取服务可发布版本列表
  getServiceAvailableVersions: (serviceName: string) => {
    return api.get(`/v1/services/${serviceName}/availableVersions?type=unrelease`)
  },

  // 获取服务发布计划列表
  getServiceDeploymentPlans: (serviceName: string) => {
    return api.get(`/v1/deployments?type=schedule&service=${serviceName}`)
  },

  // 获取服务指标数据
  getServiceMetricsData: (serviceName: string, metricName: string, version: string) => {
    const now = new Date()
    const thirtyMinutesAgo = new Date(now.getTime() - 30 * 60 * 1000) // 30分钟前

    const start = thirtyMinutesAgo.toISOString()
    const end = now.toISOString()
    const granule = '5m' // 写死，每5分钟一个数据点

    return api.get(`/v1/metrics/${serviceName}/${metricName}?version=${version}&start=${start}&end=${end}&granule=${granule}`)
  },

  // 取消部署计划
  cancelDeployment: (deployID: string) => {
    return api.delete(`/v1/deployments/${deployID}`)
  },

  // 暂停部署计划
  pauseDeployment: (deployID: string) => {
    return api.post(`/v1/deployments/${deployID}/pause`)
  },

  // 继续部署计划
  continueDeployment: (deployID: string) => {
    return api.post(`/v1/deployments/${deployID}/continue`)
  },

  // 回滚部署计划
  rollbackDeployment: (deployID: string) => {
    return api.post(`/v1/deployments/${deployID}/rollback`)
  },

  // 获取部署变更记录
  getDeploymentChangelog: (start?: string, limit?: number) => {
    const params: any = {}
    if (start) params.start = start
    if (limit) params.limit = limit
    return api.get('/v1/changelog/deployment', { params })
  },

<<<<<<< HEAD
  // 获取告警列表
  getAlerts: (start?: string, limit?: number, state?: string) => {
    const params: any = {}
    if (start) params.start = start
    if (limit) params.limit = limit
    if (state) params.state = state
    return api.get('/v1/issues', { params })
  },

  // 获取告警详情
  getAlertDetail: (issueID: string) => {
    return api.get(`/v1/issues/${issueID}`)
=======
  // 获取告警规则变更记录
  getAlertRuleChangelog: (start?: string, limit?: number) => {
    const params: { start?: string; limit?: number } = {}
    if (start) params.start = start
    if (limit) params.limit = limit
    return api.get('/v1/changelog/alertrules', { params })
>>>>>>> 6f5e12f7
  }
}

export default api<|MERGE_RESOLUTION|>--- conflicted
+++ resolved
@@ -100,7 +100,6 @@
     return api.get('/v1/changelog/deployment', { params })
   },
 
-<<<<<<< HEAD
   // 获取告警列表
   getAlerts: (start?: string, limit?: number, state?: string) => {
     const params: any = {}
@@ -113,15 +112,6 @@
   // 获取告警详情
   getAlertDetail: (issueID: string) => {
     return api.get(`/v1/issues/${issueID}`)
-=======
-  // 获取告警规则变更记录
-  getAlertRuleChangelog: (start?: string, limit?: number) => {
-    const params: { start?: string; limit?: number } = {}
-    if (start) params.start = start
-    if (limit) params.limit = limit
-    return api.get('/v1/changelog/alertrules', { params })
->>>>>>> 6f5e12f7
-  }
 }
 
 export default api