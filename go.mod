module github.com/qiniu/zeroops

go 1.24

require (
	github.com/fox-gonic/fox v0.0.6
<<<<<<< HEAD
	github.com/google/uuid v1.6.0
	github.com/jackc/pgx/v5 v5.5.5
=======
	github.com/lib/pq v1.10.9
>>>>>>> edecafcc
	github.com/rs/zerolog v1.34.0
)

require (
	github.com/bytedance/sonic v1.13.3 // indirect
	github.com/bytedance/sonic/loader v0.2.4 // indirect
	github.com/cloudwego/base64x v0.1.5 // indirect
	github.com/gabriel-vasile/mimetype v1.4.9 // indirect
	github.com/gin-contrib/cors v1.7.6 // indirect
	github.com/gin-contrib/sse v1.1.0 // indirect
	github.com/gin-gonic/gin v1.10.1 // indirect
	github.com/go-playground/locales v0.14.1 // indirect
	github.com/go-playground/universal-translator v0.18.1 // indirect
	github.com/go-playground/validator/v10 v10.27.0 // indirect
	github.com/goccy/go-json v0.10.5 // indirect
	github.com/jackc/pgpassfile v1.0.0 // indirect
	github.com/jackc/pgservicefile v0.0.0-20221227161230-091c0ba34f0a // indirect
	github.com/jackc/puddle/v2 v2.2.1 // indirect
	github.com/json-iterator/go v1.1.12 // indirect
	github.com/klauspost/cpuid/v2 v2.2.10 // indirect
	github.com/kr/text v0.2.0 // indirect
	github.com/leodido/go-urn v1.4.0 // indirect
	github.com/mattn/go-colorable v0.1.14 // indirect
	github.com/mattn/go-isatty v0.0.20 // indirect
	github.com/mitchellh/mapstructure v1.5.0 // indirect
	github.com/modern-go/concurrent v0.0.0-20180306012644-bacd9c7ef1dd // indirect
	github.com/modern-go/reflect2 v1.0.2 // indirect
	github.com/natefinch/lumberjack v2.0.0+incompatible // indirect
	github.com/pelletier/go-toml/v2 v2.2.4 // indirect
	github.com/twitchyliquid64/golang-asm v0.15.1 // indirect
	github.com/ugorji/go/codec v1.3.0 // indirect
	golang.org/x/arch v0.18.0 // indirect
	golang.org/x/crypto v0.39.0 // indirect
	golang.org/x/net v0.41.0 // indirect
	golang.org/x/sync v0.15.0 // indirect
	golang.org/x/sys v0.33.0 // indirect
	golang.org/x/text v0.26.0 // indirect
	google.golang.org/protobuf v1.36.6 // indirect
	gopkg.in/yaml.v3 v3.0.1 // indirect
)<|MERGE_RESOLUTION|>--- conflicted
+++ resolved
@@ -4,12 +4,9 @@
 
 require (
 	github.com/fox-gonic/fox v0.0.6
-<<<<<<< HEAD
 	github.com/google/uuid v1.6.0
 	github.com/jackc/pgx/v5 v5.5.5
-=======
 	github.com/lib/pq v1.10.9
->>>>>>> edecafcc
 	github.com/rs/zerolog v1.34.0
 )
 
